--- conflicted
+++ resolved
@@ -102,12 +102,8 @@
                             inputs, hidden, None, F.log_softmax)
                         topk_score, topk = decoder_outputs[0].data.topk(
                             beam_size)
-<<<<<<< HEAD
-                        for score, sym in zip(topk_score.tolist()[0], topk.tolist()[0]):
-=======
                         for score, sym in zip(topk_score.tolist()[
                                               0], topk.tolist()[0]):
->>>>>>> 2b5c30f8
                             new_queue.append(
                                 (t, sym, hidden, score + seq_score, k))
                     new_queue = sorted(new_queue, key=lambda x: x[3], reverse=True)[
@@ -161,8 +157,4 @@
                     for t in range(total_steps):
                         # topk includes SOS
                         self.assertEqual(
-<<<<<<< HEAD
-                            topk_pred_symbols[t][b, k].data[0], topk[b][k][t+1][1])
-=======
-                            topk_pred_symbols[t][b, k].data[0], topk[b][k][t + 1][1])
->>>>>>> 2b5c30f8
+                            topk_pred_symbols[t][b, k].data[0], topk[b][k][t + 1][1])